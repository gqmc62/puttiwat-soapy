#Copyright Durham University and Andrew Reeves
#2014

# This file is part of soapy.

#     soapy is free software: you can redistribute it and/or modify
#     it under the terms of the GNU General Public License as published by
#     the Free Software Foundation, either version 3 of the License, or
#     (at your option) any later version.

#     soapy is distributed in the hope that it will be useful,
#     but WITHOUT ANY WARRANTY; without even the implied warranty of
#     MERCHANTABILITY or FITNESS FOR A PARTICULAR PURPOSE.  See the
#     GNU General Public License for more details.

#     You should have received a copy of the GNU General Public License
#     along with soapy.  If not, see <http://www.gnu.org/licenses/>.

"""
The Soapy WFS module.


This module contains a number of classes which simulate different adaptive optics wavefront sensor (WFS) types. All wavefront sensor classes can inherit from the base ``WFS`` class. The class provides the methods required to calculate phase over a WFS pointing in a given WFS direction and accounts for Laser Guide Star (LGS) geometry such as cone effect and elongation. This is  If only pupil images (or complex amplitudes) are required, then this class can be used stand-alone.

Example:

    Make configuration objects::

        from soapy import WFS, confParse

        config = confParse.Configurator("config_file.py")
        config.loadSimParams()

    Initialise the wave-front sensor::

        wfs = WFS.WFS(config.sim, config.wfss[0], config.atmos, config.lgss[0], mask)

    Set the WFS scrns (these should be made in advance, perhaps by the :py:mod:`soapy.atmosphere` module). Then run the WFS::

        wfs.scrns = phaseScrnList
        wfs.makePhase()

    Now you can view data from the WFS frame::

        frameEField = wfs.EField


A Shack-Hartmann WFS is also included in the module, this contains further methods to make the focal plane, then calculate the slopes to send to the reconstructor.

Example:
    Using the config objects from above...::

        shWfs = WFS.ShackHartmann(config.sim, config.wfss[0], config.atmos, config.lgss[0], mask)

    As we are using a full WFS with focal plane making methods, the WFS base classes ``frame`` method can be used to take a frame from the WFS::

        slopes = shWfs.frame(phaseScrnList)

    All the data from that WFS frame is available for inspection. For instance, to obtain the electric field across the WFS and the image seen by the WFS detector::

        EField = shWfs.EField
        wfsDetector = shWfs.wfsDetectorPlane


Adding new WFSs
^^^^^^^^^^^^^^^

New WFS classes should inherit the ``WFS`` class, then create methods which deal with creating the focal plane and making a measurement from it. To make use of the base-classes ``frame`` method, which will run the WFS entirely, the new class must contain the following methods::

    calcFocalPlane(self)
    makeDetectorPlane(self)
    calculateSlopes(self)

The Final ``calculateSlopes`` method must set ``self.slopes`` to be the measurements made by the WFS. If LGS elongation is to be used for the new WFS, create a ``detectorPlane``, which is added to for each LGS elongation propagation. Have a look at the code for the ``Shack-Hartmann`` and experimental ``Pyramid`` WFSs to get some ideas on how to do this.


:Author:
    Andrew Reeves
"""

import numpy
import numpy.random
from scipy.interpolate import interp2d
try:
    from astropy.io import fits
except ImportError:
    try:
        import pyfits as fits
    except ImportError:
        raise ImportError("PyAOS requires either pyfits or astropy")

from . import AOFFT, aoSimLib, LGS, logger
from .tools import centroiders
from .opticalPropagationLib import angularSpectrum

# xrange now just "range" in python3.
# Following code means fastest implementation used in 2 and 3
try:
    xrange
except NameError:
    xrange = range

# The data type of data arrays (complex and real respectively)
CDTYPE = numpy.complex64
DTYPE = numpy.float32


class WFS(object):
    ''' A  WFS class.

        This is a base class which contains methods to initialise the WFS,
        and calculate the phase across the WFSs input aperture, given the WFS
        guide star geometry.

        Parameters:
            simConfig (confObj): The simulation configuration object
            wfsConfig (confObj): The WFS configuration object
            atmosConfig (confObj): The atmosphere configuration object
            lgsConfig (confObj): The Laser Guide Star configuration
            mask (ndarray, optional): An array or size (simConfig.pupilSize, simConfig.pupilSize) which is 1 at the telescope aperture and 0 else-where.
    '''

    def __init__(
            self, simConfig, wfsConfig, atmosConfig, lgsConfig=None,
            mask=None):

        self.simConfig = simConfig
        self.wfsConfig = wfsConfig
        self.atmosConfig = atmosConfig
        self.lgsConfig = lgsConfig

        # If supplied use the mask
        if numpy.any(mask):
            self.mask = mask
        else:
            self.mask = aoSimLib.circle(
                    self.simConfig.pupilSize/2., self.simConfig.simSize,
                    )

        self.iMat = False

        # Set from knowledge of atmosphere module
        # self.phsWvl = 500e-9 #Notrequired as phase in nanometers now

        self.calcInitParams()

        # If GS not at infinity, find meta-pupil radii for each layer
        if self.wfsConfig.GSHeight != 0:
            self.radii = self.findMetaPupilSize(self.wfsConfig.GSHeight)
        else:
            self.radii = None

        # Choose propagation method
        if wfsConfig.propagationMode == "physical":
            self.makePhase = self.makePhasePhysical
            self.physEField = numpy.zeros(
                (self.simConfig.pupilSize,)*2, dtype=CDTYPE)
        else:
            self.makePhase = self.makePhaseGeo

        # Init LGS, FFTs and allocate some data arrays
        self.initFFTs()
        if self.lgsConfig and self.wfsConfig.lgs:
            self.initLGS()
        self.allocDataArrays()

        self.calcTiltCorrect()
        self.getStatic()

############################################################
# Initialisation routines
    def calcInitParams(self):

        self.telDiam = self.simConfig.pupilSize/self.simConfig.pxlScale

        # Convert phase deviation to radians at wfs wavelength.
        # (in nm remember...)
        self.phs2Rad = 2*numpy.pi/(self.wfsConfig.wavelength * 10**9)

        # These are the coordinates of the sub-scrn to cut from the phase scrns
        # For each scrn height they will be edited per
        self.scrnCoords = numpy.arange(self.simConfig.scrnSize)

        # number of photons for star magnitude, pupil diameter, exposure time
        self.wfsConfig.wvlBand = 100
        # self.xCoords = numpy.arange(self.simConfig.simSize).astype("float32")
        # self.yCoords = self.xCoords.copy()


    def initFFTs(self):
        pass

    def allocDataArrays(self):
        """
        Allocate the data arrays the WFS will require

        Determines and allocates the various arrays the WFS will require to
        avoid having to re-alloc memory during the running of the WFS and
        keep it fast. This includes arrays for phase
        and the E-Field across the WFS
        """

        self.wfsPhase = numpy.zeros([self.simConfig.simSize]*2, dtype=DTYPE)
        self.EField = numpy.zeros([self.simConfig.simSize]*2, dtype=CDTYPE)

    def initLGS(self):
        """
        Initialises tithe LGS objects for the WFS

        Creates and initialises the LGS objects if the WFS GS is a LGS. This
        included calculating the phases additions which are required if the
        LGS is elongated based on the depth of the elongation and the launch
        position. Note that if the GS is at infinity, elongation is not possible
        and a warning is logged.
        """

        # Choose the correct LGS object, either with physical or geometric
        # or geometric propagation.
        if self.lgsConfig.uplink:
            if  (self.lgsConfig.propagationMode=="phys" or
                    self.lgsConfig.propagationMode=="physical"):
                self.LGS = LGS.PhysicalLGS( self.simConfig, self.wfsConfig,
                                            self.lgsConfig, self.atmosConfig
                                            )
            else:
                self.LGS = LGS.GeometricLGS( self.simConfig, self.wfsConfig,
                                             self.lgsConfig, self.atmosConfig
                                             )

        else:
            self.LGS = None

        self.lgsLaunchPos = None
        self.elong = 0
        self.elongLayers = 0
        if self.wfsConfig.lgs:
            self.lgsLaunchPos = self.lgsConfig.launchPosition
            # LGS Elongation##############################
            if (self.wfsConfig.GSHeight!=0 and
                    self.lgsConfig.elongationDepth!=0):
                self.elong = self.lgsConfig.elongationDepth
                self.elongLayers = self.lgsConfig.elongationLayers

                #Get Heights of elong layers
                self.elongHeights = numpy.linspace(
                    self.wfsConfig.GSHeight-self.elong/2.,
                    self.wfsConfig.GSHeight+self.elong/2.,
                    self.elongLayers
                    )

                #Calculate the zernikes to add
                self.elongZs = aoSimLib.zernikeArray([2,3,4], self.simConfig.pupilSize)

                #Calculate the radii of the metapupii at for different elong
                #Layer heights
                #Also calculate the required phase addition for each layer
                self.elongRadii = {}
                self.elongPos = {}
                self.elongPhaseAdditions = numpy.zeros(
                    (self.elongLayers, self.simConfig.simSize,
                    self.simConfig.simSize))
                for i in xrange(self.elongLayers):
                    self.elongRadii[i] = self.findMetaPupilSize(
                                                float(self.elongHeights[i]))
                    self.elongPhaseAdditions[i] = self.calcElongPhaseAddition(i)
                    self.elongPos[i] = self.calcElongPos(i)

            #If GS at infinity cant do elongation
            elif (self.wfsConfig.GSHeight==0 and
                    self.lgsConfig.elongationDepth!=0):
                logger.warning("Not able to implement LGS Elongation as GS at infinity")

    def calcTiltCorrect(self):
        pass

    def getStatic(self):
        self.staticData = None

    def findMetaPupilSize(self, GSHeight):
        '''
        Evaluates the sizes of the effective metePupils
        at each screen height if an GS of finite height is used.

        Parameters:
            GSHeight (float): The height of the GS in metres

        Returns:
            dict : A dictionary containing the radii of a meta-pupil at each screen height
        '''

        radii={}

        for i in xrange(self.atmosConfig.scrnNo):
            #Find radius of metaPupil geometrically (fraction of pupil at
            # Ground Layer)
            radius = (self.simConfig.pupilSize/2.) * (
                    1-(float(self.atmosConfig.scrnHeights[i])/GSHeight))
            radii[i]= radius

            #If scrn is above LGS, radius is 0
            if self.atmosConfig.scrnHeights[i]>=GSHeight:
                radii[i]=0

        return radii


    def calcElongPhaseAddition(self, elongLayer):
        """
        Calculates the phase required to emulate layers on an elongated source

        For each 'elongation layer' a phase addition is calculated which
        accounts for the difference in height from the nominal GS height where
        the WFS is focussed, and accounts for the tilt seen if the LGS is
        launched off-axis.

        Parameters:
            elongLayer (int): The number of the elongation layer

        Returns:
            ndarray: The phase addition required for that layer.
        """

        #Calculate the path difference between the central GS height and the
        #elongation "layer"
        #Define these to make it easier
        h = self.elongHeights[elongLayer]
        dh = h - self.wfsConfig.GSHeight
        H = self.lgsConfig.height
        d = numpy.array(self.lgsLaunchPos).astype('float32') * self.telDiam/2.
        D = self.telDiam
        theta = (d.astype("float")/H) - self.wfsConfig.GSPosition

        #for the focus terms....
        focalPathDiff = (2*numpy.pi/self.wfsConfig.wavelength) * ( (
            ( (self.telDiam/2.)**2 + (h**2) )**0.5\
          - ( (self.telDiam/2.)**2 + (H)**2 )**0.5 ) - dh )

        #For tilt terms.....
        tiltPathDiff = (2*numpy.pi/self.wfsConfig.wavelength) * (
            numpy.sqrt( (dh+H)**2. + ( (dh+H)*theta-d-D/2.)**2 )
            + numpy.sqrt( H**2 + (D/2. - d + H*theta)**2 )
            - numpy.sqrt( H**2 + (H*theta - d - D/2.)**2)
            - numpy.sqrt( (dh+H)**2 + (D/2. - d + (dh+H)*theta )**2 )    )


        phaseAddition = numpy.zeros(
                (  self.simConfig.pupilSize, self.simConfig.pupilSize) )

        phaseAddition +=( (self.elongZs[2]/self.elongZs[2].max())
                             * focalPathDiff )
        #X,Y tilt
        phaseAddition += ( (self.elongZs[0]/self.elongZs[0].max())
                            *tiltPathDiff[0] )
        phaseAddition += ( (self.elongZs[1]/self.elongZs[1].max())
                            *tiltPathDiff[1])

        pad = ((self.simConfig.simPad,)*2, (self.simConfig.simPad,)*2)
        phaseAddition = numpy.pad(phaseAddition, pad, mode="constant")

        return phaseAddition

    def calcElongPos(self, elongLayer):
        """
        Calculates the difference in GS position for each elongation layer
        only makes a difference if LGS launched off-axis

        Parameters:
            elongLayer (int): which elongation layer

        Returns:
            float: The effect position of that layer GS
        """

        h = self.elongHeights[elongLayer]       #height of elonglayer
        dh = h-self.wfsConfig.GSHeight          #delta height from GS Height
        H = self.wfsConfig.GSHeight               #Height of GS

        #Position of launch in m
        xl = numpy.array(self.lgsLaunchPos) * self.telDiam/2.

        #GS Pos in radians
        GSPos=numpy.array(self.wfsConfig.GSPosition)*numpy.pi/(3600.0*180.0)

        #difference in angular Pos for that height layer in rads
        theta_n = GSPos - ((dh*xl)/ (H*(H+dh)))

        return theta_n

#############################################################

#############################################################
#Phase stacking routines for a WFS frame

    def getMetaPupilPos(self, height, GSPos=None):
        '''
        Finds the centre of a metapupil at a given height,
        when offset by a given angle in arsecs, in metres from the ()

        Arguments:
            height (float): Height of the layer in metres
            GSPos (tuple, optional):  The angular position of the GS in radians.
                                    If not set, will use the WFS position

        Returns:
            ndarray: The position of the centre of the metapupil in metres
        '''
        #if no GSPos given, use system pos and convert into radians
        if not numpy.any(GSPos):
            GSPos = (   numpy.array(self.wfsConfig.GSPosition)
                        *numpy.pi/(3600.0*180.0) )

        #Position of centre of GS metapupil off axis at required height
        GSCent = (numpy.tan(GSPos) * height)

        return GSCent

    def getMetaPupilPhase(  self, scrn, height, radius=None, simSize=None,
                            GSPos=None):
        '''
        Returns the phase across a metaPupil at some height and angular
        offset in arcsec. Interpolates phase to size of the pupil if cone
        effect is required

        Parameters:
            scrn (ndarray): An array representing the phase screen
            height (float): Height of the phase screen
            radius (float, optional): Radius of the meta-pupil. If not set, will use system pupil size.
            simSize (ndarray, optional): Size of screen to return. If not set, will use system pupil size.
            GSPos (tuple, optional): Angular position of guide star. If not set will use system position.

        Return:
            ndarray: The meta pupil at the specified height
        '''

        #If no size of metapupil given, use system pupil size
        if not simSize:
            simSize = self.simConfig.simSize

        #If the radius is 0, then 0 phase is returned
        if radius==0:
            return numpy.zeros((simSize, simSize))


        GSCent = self.getMetaPupilPos(height, GSPos) * self.simConfig.pxlScale

        logger.debug("GSCent {}".format(GSCent))
        scrnX, scrnY = scrn.shape
        #If the GS is not at infinity, take into account cone effect
        if self.wfsConfig.GSHeight!=0:
            fact = float(2*radius)/self.simConfig.pupilSize
        else:
            fact=1

        x1 = scrnX/2. + GSCent[0] - fact*simSize/2.0
        x2 = scrnX/2. + GSCent[0] + fact*simSize/2.0
        y1 = scrnY/2. + GSCent[1] - fact*simSize/2.0
        y2 = scrnY/2. + GSCent[1] + fact*simSize/2.0

        logger.debug("WFS Scrn Coords - ({0}:{1}, {2}:{3})".format(
                x1,x2,y1,y2))

        if ( x1 < 0 or x2 > scrnX or y1 < 0 or y2 > scrnY):
            raise ValueError(
                    "GS separation requires larger screen size. \nheight: {3}, GSCent: {0}, scrnSize: {1}, simSize: {2}".format(
                            GSCent, scrn.shape, simSize, height) )


        if (x1.is_integer() and x2.is_integer()
                and y1.is_integer() and y2.is_integer()):
            #Old, simple integer based solution
            metaPupil= scrn[ x1:x2, y1:y2]
        else:
            #If points are float, must interpolate. -1 as linspace goes to number
            xCoords = numpy.linspace(x1, x2-1, simSize)
            yCoords = numpy.linspace(y1, y2-1, simSize)
            interpObj = interp2d(
                    self.scrnCoords, self.scrnCoords, scrn, copy=False)
            metaPupil = interpObj(xCoords, yCoords)

        return metaPupil

    def makePhaseGeo(self, radii=None, GSPos=None):
        '''
        Creates the total phase on a wavefront sensor which
        is offset by a given angle

        Parameters
            radii (dict, optional): Radii of each meta pupil of each screen height in pixels. If not given uses pupil radius.
            GSPos (dict, optional): Position of GS in pixels. If not given uses GS position
        '''

        for i in self.scrns:
            logger.debug("Layer: {}".format(i))
            if radii:
                phase = self.getMetaPupilPhase(
                            self.scrns[i], self.atmosConfig.scrnHeights[i],
                            radius=radii[i], GSPos=GSPos)
            else:
                phase = self.getMetaPupilPhase(
                            self.scrns[i], self.atmosConfig.scrnHeights[i],
                            GSPos=GSPos)

            self.wfsPhase += phase

        self.EField[:] = numpy.exp(1j*self.wfsPhase)


    def makePhasePhysical(self, radii=None, GSPos=None):
        '''
        Finds total WFS complex amplitude by propagating light down
        phase scrns

        Parameters
            radii (dict, optional): Radii of each meta pupil of each screen height in pixels. If not given uses pupil radius.
            GSPos (dict, optional): Position of GS in pixels. If not given uses GS position.
        '''

        scrnNo = len(self.scrns)-1  #Number of layers (0 indexed)
        ht = self.atmosConfig.scrnHeights[scrnNo] #Height of highest layer
        delta = (self.simConfig.pxlScale)**-1. #Grid spacing for propagation

        #Get initial Phase for highest scrn and turn to efield
        if radii:
            phase1 = self.getMetaPupilPhase(
                        self.scrns[scrnNo], ht, radius=radii[scrnNo],
                        GSPos=GSPos)
                        #pupilSize=2*self.simConfig.pupilSize, GSPos=GSPos )
        else:
            phase1 = self.getMetaPupilPhase(self.scrns[scrnNo], ht,
                        GSPos=GSPos)
                        #pupilSize=2*self.simConfig.pupilSize, GSPos=GSPos)

        self.EField[:] = numpy.exp(1j*phase1)
        #Loop through remaining scrns in reverse order - update ht accordingly
        for i in range(scrnNo)[::-1]:
            #Get propagation distance for this layer
            z = ht - self.atmosConfig.scrnHeights[i]
            ht -= z
            #Do ASP for last layer to next
            self.EField[:] = angularSpectrum(
                        self.EField, self.wfsConfig.wavelength,
                        delta, delta, z )

            # Get phase for this layer
            if radii:
                phase = self.getMetaPupilPhase(
                            self.scrns[i], self.atmosConfig.scrnHeights[i],
                            radius=radii[i], GSPos=GSPos)
                            # pupilSize=2*self.simConfig.pupilSize)
            else:
                phase = self.getMetaPupilPhase(
                            self.scrns[i], self.atmosConfig.scrnHeights[i],
                            #pupilSize=2*self.simConfig.pupilSize,
                            GSPos=GSPos)

            #Add add phase from this layer
            self.EField *= numpy.exp(1j*phase)

        #If not already at ground, propagate the rest of the way.
        if self.atmosConfig.scrnHeights[0]!=0:
            self.EField[:] = angularSpectrum(
                    self.EField, self.wfsConfig.wavelength,
                    delta, delta, ht
                    )

        # Multiply EField by aperture
        # self.EField[:] *= self.mask
        # self.EField[:] = self.physEField[
        #                    self.simConfig.pupilSize/2.:
        #                    3*self.simConfig.pupilSize/2.,
        #                    self.simConfig.pupilSize/2.:
        #                    3*self.simConfig.pupilSize/2.] * self.mask

######################################################


    def iMatFrame(self, phs):
        '''
        Runs an iMat frame - essentially gives slopes for given "phs" so
        useful for other stuff too!

        Parameters:
            phs (ndarray):  The phase to apply to the WFS. Should be of shape
                            (simConfig.simSize, simConfig.simSize)
        Returns:
            ndarray: A 1-d array of WFS measurements
        '''
        self.iMat=True
        #Set "removeTT" to false while we take an iMat
        removeTT = self.wfsConfig.removeTT
        self.wfsConfig.removeTT=False

        self.zeroData()
        self.EField[:] =  numpy.exp(1j*phs)#*self.r0Scale)
        self.calcFocalPlane()
        self.makeDetectorPlane()
        self.calculateSlopes()

        self.wfsConfig.removeTT = removeTT
        self.iMat=False

        return self.slopes

    def zeroPhaseData(self):
        self.EField[:] = 0
        self.wfsPhase[:] = 0


    def frame(self, scrns, correction=None, read=True, iMatFrame=False):
        '''
        Runs one WFS frame

        Runs a single frame of the WFS with a given set of phase screens and
        some optional correction. If elongation is set, will run the phase
        calculating and focal plane making methods multiple times for a few
        different heights of LGS, then sum these onto a ``wfsDetectorPlane``.

        Parameters:
            scrns (list): A list or dict containing the phase screens
            correction (ndarray, optional): The correction term to take from the phase screens before the WFS is run.
            read (bool, optional): Should the WFS be read out? if False, then WFS image is calculated but slopes not calculated. defaults to True.
            iMatFrame (bool, optional): If True, will assume an interaction matrix is being measured. Turns off some AO loop features before running

        Returns:
            ndarray: WFS Measurements
        '''

       #If iMatFrame, turn off unwanted effects
        if iMatFrame:
            self.iMat = True
            removeTT = self.wfsConfig.removeTT
            self.wfsConfig.removeTT = False
            if self.wfsConfig.lgs:
                elong = self.elong
            self.elong = 0
            photonNoise = self.wfsConfig.photonNoise
            self.wfsConfig.photonNoise = False
            eReadNoise = self.wfsConfig.eReadNoise
            self.wfsConfig.eReadNoise = 0


        #If scrns is not dict or list, assume array and put in list
        t = type(scrns)
        if t!=dict and t!=list:
            scrns = [scrns]

        self.zeroData(detector=read, inter=False)
        self.scrns = {}
        #Scale phase to WFS wvl
        for i in xrange(len(scrns)):
            self.scrns[i] = scrns[i].copy()*self.phs2Rad
        
        #If LGS elongation simulated
        if self.wfsConfig.lgs and self.elong!=0:
            for i in xrange(self.elongLayers):
                self.zeroPhaseData()

                self.makePhase(self.elongRadii[i], self.elongPos[i])
                self.uncorrectedPhase = self.wfsPhase.copy()
                self.EField *= numpy.exp(1j*self.elongPhaseAdditions[i])
                if numpy.any(correction):
                    self.EField *= numpy.exp(-1j*correction*self.phs2Rad)
                self.calcFocalPlane(intensity=self.lgsConfig.naProfile[i])

        #If no elongation
        else:
            #If imat frame, dont want to make it off-axis
            if iMatFrame:
                try:
                    self.EField[:] = numpy.exp(1j*scrns[0]*self.phs2Rad)
                except ValueError:
                    raise ValueError("If iMat Frame, scrn must be ``simSize``")
            else:
                self.makePhase(self.radii)

            self.uncorrectedPhase = self.wfsPhase.copy()
            if numpy.any(correction):
                self.EField *= numpy.exp(-1j*correction*self.phs2Rad)
            self.calcFocalPlane()

        if read:
            self.makeDetectorPlane()
            self.calculateSlopes()
            self.zeroData(detector=False)

        #Turn back on stuff disabled for iMat
        if iMatFrame:
            self.iMat=False
            self.wfsConfig.removeTT = removeTT
            if self.wfsConfig.lgs:
                self.elong = elong
            self.wfsConfig.photonNoise = photonNoise
            self.wfsConfig.eReadNoise = eReadNoise

        # Check that slopes aint `nan`s. Set to 0 if so
        if numpy.any(numpy.isnan(self.slopes)):
            self.slopes[:] = 0

        return self.slopes

    def addPhotonNoise(self):
        """
        Add photon noise to ``wfsDetectorPlane`` using ``numpy.random.poisson``
        """
        self.wfsDetectorPlane = numpy.random.poisson(
                self.wfsDetectorPlane).astype(DTYPE)


    def addReadNoise(self):
        """
        Adds read noise to ``wfsDetectorPlane using ``numpy.random.normal``.
        This generates a normal (guassian) distribution of random numbers to
        add to the detector. Any CCD bias is assumed to have been removed, so
        the distribution is centred around 0. The width of the distribution
        is determined by the value `eReadNoise` set in the WFS configuration.
        """
        self.wfsDetectorPlane += numpy.random.normal(
                0, self.wfsConfig.eReadNoise, self.wfsDetectorPlane.shape
                )


    def calcFocalPlane(self):
        pass

    def makeDetectorPlane(self):
        pass

    def LGSUplink(self):
        pass

    def calculateSlopes(self):
        self.slopes = self.EField

    def zeroData(self, detector=True, inter=True):
        self.zeroPhaseData()

#   _____ _   _
#  /  ___| | | |
#  \ `--.| |_| |
#   `--. \  _  |
#  /\__/ / | | |
#  \____/\_| |_/
class ShackHartmann(WFS):
    """Class to simulate a Shack-Hartmann WFS"""


    def calcInitParams(self):
        """
        Calculate some parameters to be used during initialisation
        """
        super(ShackHartmann, self).calcInitParams()

        self.subapFOVrad = self.wfsConfig.subapFOV * numpy.pi / (180. * 3600)
        self.subapDiam = self.telDiam/self.wfsConfig.nxSubaps

        # spacing between subaps in pupil Plane (size "pupilSize")
        self.PPSpacing = float(self.simConfig.pupilSize)/self.wfsConfig.nxSubaps

        # Spacing on the "FOV Plane" - the number of elements required
        # for the correct subap FOV (from way FFT "phase" to "image" works)
        self.subapFOVSpacing = numpy.round(self.subapDiam
                                * self.subapFOVrad/ self.wfsConfig.wavelength)

        # make twice as big to double subap FOV
        if self.wfsConfig.subapFieldStop==True:
            self.SUBAP_OVERSIZE = 1
        else:
            self.SUBAP_OVERSIZE = 2

        self.detectorPxls = self.wfsConfig.pxlsPerSubap*self.wfsConfig.nxSubaps
        self.subapFOVSpacing *= self.SUBAP_OVERSIZE
        self.wfsConfig.pxlsPerSubap2 = (self.SUBAP_OVERSIZE
                                            *self.wfsConfig.pxlsPerSubap)

        self.scaledEFieldSize =int(round(
                self.wfsConfig.nxSubaps*self.subapFOVSpacing*
                (float(self.simConfig.simSize)/self.simConfig.pupilSize)
                ))

        # Calculate the subaps which are actually seen behind the pupil mask
        self.findActiveSubaps()

        # For correlation centroider, open reference image.
        if self.wfsConfig.centMethod=="correlation":
            rawRef = fits.open("./conf/correlationRef/"+self.wfsConfig.referenceImage)[0].data
            self.wfsConfig.referenceImage = numpy.zeros((self.activeSubaps,
                    self.wfsConfig.pxlsPerSubap, self.wfsConfig.pxlsPerSubap))
            for i in range(self.activeSubaps):
                self.wfsConfig.referenceImage[i] = rawRef[
                        self.detectorSubapCoords[i, 0]:
                        self.detectorSubapCoords[i, 0]+self.wfsConfig.pxlsPerSubap,
                        self.detectorSubapCoords[i, 1]:
                        self.detectorSubapCoords[i, 1]+self.wfsConfig.pxlsPerSubap]


    def findActiveSubaps(self):
        '''
        Finds the subapertures which are not empty space
        determined if mean of subap coords of the mask is above threshold.

        '''

        mask = self.mask[
                self.simConfig.simPad : -self.simConfig.simPad,
                self.simConfig.simPad : -self.simConfig.simPad
                ]
        self.subapCoords, self.subapFillFactor = aoSimLib.findActiveSubaps(
                self.wfsConfig.nxSubaps, mask,
                self.wfsConfig.subapThreshold, returnFill=True)

        self.activeSubaps = self.subapCoords.shape[0]
        self.detectorSubapCoords = numpy.round(
                self.subapCoords*(
                        self.detectorPxls/float(self.simConfig.pupilSize) ) )

        #Find the mask to apply to the scaled EField
        self.scaledMask = numpy.round(aoSimLib.zoom(
                    self.mask, self.scaledEFieldSize))


    def initFFTs(self):
        """
        Initialise the FFT Objects required for running the WFS

        Initialised various FFT objects which are used through the WFS,
        these include FFTs to calculate focal planes, and to convolve LGS
        PSFs with the focal planes
        """

        #Calculate the FFT padding to use
        self.subapFFTPadding = self.wfsConfig.pxlsPerSubap2 * self.wfsConfig.fftOversamp
        if self.subapFFTPadding < self.subapFOVSpacing:
            while self.subapFFTPadding<self.subapFOVSpacing:
                self.wfsConfig.fftOversamp+=1
                self.subapFFTPadding\
                        =self.wfsConfig.pxlsPerSubap2*self.wfsConfig.fftOversamp

            logger.warning("requested WFS FFT Padding less than FOV size... Setting oversampling to: %d"%self.wfsConfig.fftOversamp)

        #Init the FFT to the focal plane
        self.FFT = AOFFT.FFT(
                inputSize=(
                self.activeSubaps, self.subapFFTPadding, self.subapFFTPadding),
                axes=(-2,-1), mode="pyfftw",dtype=CDTYPE,
                THREADS=self.wfsConfig.fftwThreads,
                fftw_FLAGS=(self.wfsConfig.fftwFlag,"FFTW_DESTROY_INPUT"))

        #If LGS uplink, init FFTs to conovolve LGS PSF and WFS PSF(s)
        #This works even if no lgsConfig.uplink as ``and`` short circuits
        if self.lgsConfig and self.lgsConfig.uplink:
            self.iFFT = AOFFT.FFT(
                    inputSize = (self.activeSubaps,
                                        self.subapFFTPadding,
                                        self.subapFFTPadding),
                    axes=(-2,-1), mode="pyfftw",dtype=CDTYPE,
                    THREADS=self.wfsConfig.fftwThreads,
                    fftw_FLAGS=(self.wfsConfig.fftwFlag,"FFTW_DESTROY_INPUT")
                    )

            self.lgs_iFFT = AOFFT.FFT(
                    inputSize = (self.subapFFTPadding,
                                self.subapFFTPadding),
                    axes=(0,1), mode="pyfftw",dtype=CDTYPE,
                    THREADS=self.wfsConfig.fftwThreads,
                    fftw_FLAGS=(self.wfsConfig.fftwFlag,"FFTW_DESTROY_INPUT")
                    )

    def allocDataArrays(self):
        """
        Allocate the data arrays the WFS will require

        Determines and allocates the various arrays the WFS will require to
        avoid having to re-alloc memory during the running of the WFS and
        keep it fast.
        """

        super(ShackHartmann,self).allocDataArrays()

        self.subapArrays=numpy.zeros((self.activeSubaps,
                                      self.subapFOVSpacing,
                                      self.subapFOVSpacing),
                                     dtype=CDTYPE)
        self.binnedFPSubapArrays = numpy.zeros( (self.activeSubaps,
                                                self.wfsConfig.pxlsPerSubap2,
                                                self.wfsConfig.pxlsPerSubap2),
                                                dtype=DTYPE)
        self.FPSubapArrays = numpy.zeros((self.activeSubaps,
                                          self.subapFFTPadding,
                                          self.subapFFTPadding),dtype=DTYPE)

        #First make wfs detector array - only needs to be of uints,
        #Find which kind to save memory
        # if (self.wfsConfig.bitDepth==8 or
#                 self.wfsConfig.bitDepth==16 or
#                 self.wfsConfig.bitDepth==32):
#             self.dPlaneType = eval("numpy.uint%d"%self.wfsConfig.bitDepth)
#         else:
#    self.dPlaneType = numpy.uint32
        #Commented so it will be float

        self.maxFlux = 0.7 * 2**self.wfsConfig.bitDepth -1
        self.wfsDetectorPlane = numpy.zeros( (  self.detectorPxls,
                                                self.detectorPxls   ),
                                                dtype = DTYPE )
        #Array used when centroiding subaps
        self.centSubapArrays = numpy.zeros( (self.activeSubaps,
              self.wfsConfig.pxlsPerSubap, self.wfsConfig.pxlsPerSubap) )

        self.slopes = numpy.zeros( 2*self.activeSubaps )

    def initLGS(self):
        super(ShackHartmann, self).initLGS()
        #Tell the LGS a bit about the WFS
        #(TODO-get rid of this and put into LGS object init)
<<<<<<< HEAD

=======
>>>>>>> bf970d97
        if self.LGS:
            self.LGS.setWFSParams(
                    self.SUBAP_OVERSIZE*self.subapFOVrad,
                    self.wfsConfig.fftOversamp, self.subapFFTPadding)


    def calcTiltCorrect(self):
        """
        Calculates the required tilt to add to avoid the PSF being centred on
        only 1 pixel
        """
        if not self.wfsConfig.pxlsPerSubap%2:
            #If pxlsPerSubap is even
            #Angle we need to correct for half a pixel
            theta = self.SUBAP_OVERSIZE*self.subapFOVrad/ (
                    2*self.subapFFTPadding)

            #Magnitude of tilt required to get that angle
            A = theta*self.subapDiam/(2*self.wfsConfig.wavelength)*2*numpy.pi

            #Create tilt arrays and apply magnitude
            coords = numpy.linspace(-1,1,self.subapFOVSpacing)
            X,Y = numpy.meshgrid(coords,coords)

            self.tiltFix = -1*A*(X+Y)

        else:
            self.tiltFix = numpy.zeros( (self.subapFOVSpacing,)*2)

    def oneSubap(self, phs):
        '''
        Processes one subaperture only, with given phase
        '''
        EField = numpy.exp(1j*phs)
        FP = numpy.abs(numpy.fft.fftshift(
            numpy.fft.fft2(EField * numpy.exp(1j*self.XTilt),
                s=(self.subapFFTPadding,self.subapFFTPadding))))**2

        FPDetector = aoSimLib.binImgs(FP,self.wfsConfig.fftOversamp)

        slope = aoSimLib.simpleCentroid(FPDetector,
                    self.wfsConfig.centThreshold)
        slope -= self.wfsConfig.pxlsPerSubap2/2.
        return slope


    def getStatic(self):
        """
        Computes the static measurements, i.e., slopes with flat wavefront
        """

        self.staticData = None

        #Make flat wavefront, and run through WFS in iMat mode to turn off features
        phs = numpy.zeros([self.simConfig.simSize]*2).astype(DTYPE)
        self.staticData = self.frame(
                phs, iMatFrame=True).copy().reshape(2,self.activeSubaps)
#######################################################################


    def zeroData(self, detector=True, inter=True):
        """
        Sets data structures in WFS to zero.

        Parameters:
            detector (bool, optional): Zero the detector? default:True
            inter (bool, optional): Zero intermediate arrays? default: True
        """

        self.zeroPhaseData()

        if inter:
            self.FPSubapArrays[:] = 0

        if detector:
            self.wfsDetectorPlane[:] = 0


    def calcFocalPlane(self, intensity=1):
        '''
        Calculates the wfs focal plane, given the phase across the WFS
        '''

        #Scale phase (EField) to correct size for FOV (plus a bit with padding)
        self.scaledEField = aoSimLib.zoom(
                self.EField, self.scaledEFieldSize)*self.scaledMask

        #Now cut out only the eField across the pupilSize
        coord = round(int(((self.scaledEFieldSize/2.)
                - (self.wfsConfig.nxSubaps*self.subapFOVSpacing)/2.)))
        self.scaledEField = self.scaledEField[coord:-coord, coord:-coord]

        #create an array of individual subap EFields
        for i in xrange(self.activeSubaps):
            x,y = numpy.round(self.subapCoords[i] *
                                     self.subapFOVSpacing/self.PPSpacing)
            self.subapArrays[i] = self.scaledEField[
                                    int(x):
                                    int(x+self.subapFOVSpacing) ,
                                    int(y):
                                    int(y+self.subapFOVSpacing)]

        #do the fft to all subaps at the same time
        # and convert into intensity
        self.FFT.inputData[:] = 0
        self.FFT.inputData[:,:int(round(self.subapFOVSpacing))
                        ,:int(round(self.subapFOVSpacing))] \
                = self.subapArrays*numpy.exp(1j*(self.tiltFix))


        if intensity==1:
            self.FPSubapArrays += numpy.abs(AOFFT.ftShift2d(self.FFT()))**2
        else:
            self.FPSubapArrays += intensity*numpy.abs(
                    AOFFT.ftShift2d(self.FFT()))**2


    def makeDetectorPlane(self):
        '''
        Scales and bins intensity data onto the detector with a given number of
        pixels.

        If required, will first convolve final PSF with LGS PSF, then bin
        PSF down to detector size. Finally puts back into ``wfsFocalPlane``
        array in correct order.
        '''

        #If required, convolve with LGS PSF
        if self.wfsConfig.lgs and self.LGS and self.lgsConfig.uplink and self.iMat!=True:
            self.LGSUplink()


        #bins back down to correct size and then
        #fits them back in to a focal plane array
        self.binnedFPSubapArrays[:] = aoSimLib.binImgs(self.FPSubapArrays,
                                            self.wfsConfig.fftOversamp)

        self.binnedFPSubapArrays[:] \
                = self.maxFlux\
                        * (self.binnedFPSubapArrays.T
                            /self.binnedFPSubapArrays.max((1,2))).T
        # Scale each sub-ap flux by sub-aperture fill-factor
        self.binnedFPSubapArrays\
                = (self.binnedFPSubapArrays.T * self.subapFillFactor).T

        for i in xrange(self.activeSubaps):
            x,y=self.detectorSubapCoords[i]

            #Set default position to put arrays into (SUBAP_OVERSIZE FOV)
            x1 = int(round(
                    x+self.wfsConfig.pxlsPerSubap/2.
                    -self.wfsConfig.pxlsPerSubap2/2.))
            x2 = int(round(
                    x+self.wfsConfig.pxlsPerSubap/2.
                    +self.wfsConfig.pxlsPerSubap2/2.))
            y1 = int(round(
                    y+self.wfsConfig.pxlsPerSubap/2.
                    -self.wfsConfig.pxlsPerSubap2/2.))
            y2 = int(round(
                    y+self.wfsConfig.pxlsPerSubap/2.
                    +self.wfsConfig.pxlsPerSubap2/2.))

            #Set defualt size of input array (i.e. all of it)
            x1_fp = int(0)
            x2_fp = int(round(self.wfsConfig.pxlsPerSubap2))
            y1_fp = int(0)
            y2_fp = int(round(self.wfsConfig.pxlsPerSubap2))

            # If at the edge of the field, may only fit a fraction in
            if x == 0:
                x1 = 0
                x1_fp = int(round(
                        self.wfsConfig.pxlsPerSubap2/2.
                        -self.wfsConfig.pxlsPerSubap/2.))

            elif x == (self.detectorPxls-self.wfsConfig.pxlsPerSubap):
                x2 = int(round(self.detectorPxls))
                x2_fp = int(round(
                        self.wfsConfig.pxlsPerSubap2/2.
                        +self.wfsConfig.pxlsPerSubap/2.))

            if y == 0:
                y1 = 0
                y1_fp = int(round(
                        self.wfsConfig.pxlsPerSubap2/2.
                        -self.wfsConfig.pxlsPerSubap/2.))

            elif y == (self.detectorPxls-self.wfsConfig.pxlsPerSubap):
                y2 = int(self.detectorPxls)
                y2_fp = int(round(
                        self.wfsConfig.pxlsPerSubap2/2.
                        +self.wfsConfig.pxlsPerSubap/2.))

            self.wfsDetectorPlane[x1:x2, y1:y2] += (
                    self.binnedFPSubapArrays[i, x1_fp:x2_fp, y1_fp:y2_fp].astype(self.dPlaneType) )

        # Scale data for correct number of photons
        self.wfsDetectorPlane /= self.wfsDetectorPlane.sum()
        self.wfsDetectorPlane *= aoSimLib.photonsPerMag(
                self.wfsConfig.GSMag, self.mask, self.simConfig.pxlScale**(-1),
                self.wfsConfig.wvlBand, self.wfsConfig.exposureTime
                ) * self.wfsConfig.throughput

        if self.wfsConfig.photonNoise:
            self.addPhotonNoise()

        if self.wfsConfig.eReadNoise!=0:
            self.addReadNoise()

    def LGSUplink(self):
        '''
        A method to deal with convolving the LGS PSF
        with the subap focal plane.
        '''

        self.LGS.LGSPSF(self.scrns)

        self.lgs_iFFT.inputData[:] = self.LGS.PSF
        self.iFFTLGSPSF = self.lgs_iFFT()

        self.iFFT.inputData[:] = self.FPSubapArrays
        self.iFFTFPSubapsArray = self.iFFT()

        # Do convolution
        self.iFFTFPSubapsArray *= self.iFFTLGSPSF

        # back to Focal Plane.
        self.FFT.inputData[:] = self.iFFTFPSubapsArray
        self.FPSubapArrays[:] = AOFFT.ftShift2d(self.FFT()).real

    def calculateSlopes(self):
        '''
        Calculates WFS slopes from wfsFocalPlane

        Returns:
            ndarray: array of all WFS measurements
        '''

        # Sort out FP into subaps
        for i in xrange(self.activeSubaps):
            x, y = self.detectorSubapCoords[i]
            x = int(x)
            y = int(y)
            self.centSubapArrays[i] = self.wfsDetectorPlane[x:x+self.wfsConfig.pxlsPerSubap,
                                                    y:y+self.wfsConfig.pxlsPerSubap ].astype(DTYPE)

        slopes = eval("centroiders."+self.wfsConfig.centMethod)(
                self.centSubapArrays,
                threshold=self.wfsConfig.centThreshold,
                ref=self.wfsConfig.referenceImage
                     )


        # shift slopes relative to subap centre and remove static offsets
        slopes -= self.wfsConfig.pxlsPerSubap/2.0

        if numpy.any(self.staticData):
            slopes -= self.staticData

        self.slopes[:] = slopes.reshape(self.activeSubaps*2)

        if self.wfsConfig.removeTT == True:
            self.slopes[:self.activeSubaps] -= self.slopes[:self.activeSubaps].mean()
            self.slopes[self.activeSubaps:] -= self.slopes[self.activeSubaps:].mean()

        if self.wfsConfig.angleEquivNoise and not self.iMat:
            pxlEquivNoise = (
                    self.wfsConfig.angleEquivNoise *
                    float(self.wfsConfig.pxlsPerSubap)
                    /self.wfsConfig.subapFOV )
            self.slopes += numpy.random.normal( 0, pxlEquivNoise,
                                                2*self.activeSubaps)

        return self.slopes


#  ______                          _     _
#  | ___ \                        (_)   | |
#  | |_/ /   _ _ __ __ _ _ __ ___  _  __| |
#  |  __/ | | | '__/ _` | '_ ` _ \| |/ _` |
#  | |  | |_| | | | (_| | | | | | | | (_| |
#  \_|   \__, |_|  \__,_|_| |_| |_|_|\__,_|
#         __/ |
#        |___/

class Pyramid(WFS):
    """
    *Experimental* Pyramid WFS.

    This is an early prototype for a Pyramid WFS. Currently, its at a very early stage. It doesn't oscillate, so performance aint too good at the minute.

    To use, set the wfs parameter ``type'' to ``Pyramid'' type is a list of length number of wfs.
    """
    # oversampling for the first FFT from EField to focus (4 seems ok...)
    FOV_OVERSAMP = 4

    def calcInitParams(self):
        super(Pyramid, self).calcInitParams()
        self.FOVrad = self.wfsConfig.subapFOV * numpy.pi / (180. * 3600)

        self.FOVPxlNo = numpy.round(self.telDiam *
                                    self.FOVrad/self.wfsConfig.wavelength)

        self.detectorPxls = 2*self.wfsConfig.pxlsPerSubap
        self.scaledMask = aoSimLib.zoom(self.mask, self.FOVPxlNo)

        self.activeSubaps = self.wfsConfig.pxlsPerSubap**2

        while (self.wfsConfig.pxlsPerSubap*self.wfsConfig.fftOversamp
                    < self.FOVPxlNo):
            self.wfsConfig.fftOversamp += 1

    def initFFTs(self):

        self.FFT = AOFFT.FFT(   [self.FOV_OVERSAMP*self.FOVPxlNo,]*2,
                                axes=(0,1), mode="pyfftw",
                                fftw_FLAGS=("FFTW_DESTROY_INPUT",
                                            self.wfsConfig.fftwFlag),
                                THREADS=self.wfsConfig.fftwThreads
                                )

        self.iFFTPadding = self.FOV_OVERSAMP*(self.wfsConfig.fftOversamp*
                                            self.wfsConfig.pxlsPerSubap)
        self.iFFT = AOFFT.FFT(
                    [4, self.iFFTPadding, self.iFFTPadding],
                    axes=(1,2), mode="pyfftw",
                    THREADS = self.wfsConfig.fftwThreads,
                    fftw_FLAGS=("FFTW_DESTROY_INPUT", self.wfsConfig.fftwFlag),
                    direction="BACKWARD"
                    )

    def allocDataArrays(self):

        super(Pyramid, self).allocDataArrays()
        # Allocate arrays
        # Find sizes of detector planes

        self.paddedDetectorPxls = (2*self.wfsConfig.pxlsPerSubap
                                    *self.wfsConfig.fftOversamp)
        self.paddedDetectorPlane = numpy.zeros([self.paddedDetectorPxls]*2,
                                                dtype=DTYPE)

        self.focalPlane = numpy.zeros( [self.FOV_OVERSAMP*self.FOVPxlNo,]*2,
                                        dtype=CDTYPE)

        self.quads = numpy.zeros(
                    (4,self.focalPlane.shape[0]/2.,self.focalPlane.shape[1]/2.),
                    dtype=CDTYPE)

        self.wfsDetectorPlane = numpy.zeros([self.detectorPxls]*2,
                                            dtype=DTYPE)

        self.slopes = numpy.zeros(2*self.activeSubaps)

    def zeroData(self, detector=True, inter=True):
        """
        Sets data structures in WFS to zero.

        Parameters:
            detector (bool, optional): Zero the detector? default:True
            inter (bool, optional): Zero intermediate arrays? default:True
        """

        self.zeroPhaseData()

        if inter:
            self.paddedDetectorPlane[:] = 0

        if detector:
            self.wfsDetectorPlane[:] = 0

    def calcFocalPlane(self):
        '''
        takes the calculated pupil phase, and uses FFT
        to transform to the focal plane, and scales for correct FOV.
        '''
        # Apply tilt fix and scale EField for correct FOV
        self.pupilEField = self.EField[
                self.simConfig.simPad:-self.simConfig.simPad,
                self.simConfig.simPad:-self.simConfig.simPad
                ]
        self.pupilEField *= numpy.exp(1j*self.tiltFix)
        self.scaledEField = aoSimLib.zoom(
                self.pupilEField, self.FOVPxlNo)*self.scaledMask

        # Go to the focus
        self.FFT.inputData[:] = 0
        self.FFT.inputData[ :self.FOVPxlNo,
                            :self.FOVPxlNo ] = self.scaledEField
        self.focalPlane[:] = AOFFT.ftShift2d( self.FFT() )

        #Cut focus into 4
        shapeX, shapeY = self.focalPlane.shape
        n=0
        for x in xrange(2):
            for y in xrange(2):
                self.quads[n] = self.focalPlane[x*shapeX/2 : (x+1)*shapeX/2,
                                                y*shapeX/2 : (y+1)*shapeX/2]
                n+=1

        #Propogate each quadrant back to the pupil plane
        self.iFFT.inputData[:] = 0
        self.iFFT.inputData[:,
                            :0.5*self.FOV_OVERSAMP*self.FOVPxlNo,
                            :0.5*self.FOV_OVERSAMP*self.FOVPxlNo] = self.quads
        self.pupilImages = abs(AOFFT.ftShift2d(self.iFFT()))**2

        size = self.paddedDetectorPxls/2
        pSize = self.iFFTPadding/2.


        #add this onto the padded detector array
        for x in range(2):
            for y in range(2):
                self.paddedDetectorPlane[
                        x*size:(x+1)*size,
                        y*size:(y+1)*size] += self.pupilImages[
                                                2*x+y,
                                                pSize:pSize+size,
                                                pSize:pSize+size]

    def makeDetectorPlane(self):

        #Bin down to requried pixels
        self.wfsDetectorPlane[:] += aoSimLib.binImgs(
                        self.paddedDetectorPlane,
                        self.wfsConfig.fftOversamp
                        )

    def calculateSlopes(self):

        xDiff = (self.wfsDetectorPlane[ :self.wfsConfig.pxlsPerSubap,:]-
                    self.wfsDetectorPlane[  self.wfsConfig.pxlsPerSubap:,:])
        xSlopes = (xDiff[:,:self.wfsConfig.pxlsPerSubap]
                    +xDiff[:,self.wfsConfig.pxlsPerSubap:])

        yDiff = (self.wfsDetectorPlane[:, :self.wfsConfig.pxlsPerSubap]-
                    self.wfsDetectorPlane[:, self.wfsConfig.pxlsPerSubap:])
        ySlopes = (yDiff[:self.wfsConfig.pxlsPerSubap, :]
                    +yDiff[self.wfsConfig.pxlsPerSubap:, :])


        self.slopes[:] = numpy.append(xSlopes.flatten(), ySlopes.flatten())

    #Tilt optimisation
    ################################
    def calcTiltCorrect(self):
        """
        Calculates the required tilt to add to avoid the PSF being centred on
        only 1 pixel
        """
        if not self.wfsConfig.pxlsPerSubap%2:
            #Angle we need to correct
            theta = self.FOVrad/ (2*self.FOV_OVERSAMP*self.FOVPxlNo)

            A = theta*self.telDiam/(2*self.wfsConfig.wavelength)*2*numpy.pi

            coords = numpy.linspace(-1,1,self.simConfig.pupilSize)
            X,Y = numpy.meshgrid(coords,coords)

            self.tiltFix = -1*A*(X+Y)

        else:
            self.tiltFix = numpy.zeros((self.simConfig.pupilSize,)*2)<|MERGE_RESOLUTION|>--- conflicted
+++ resolved
@@ -912,10 +912,6 @@
         super(ShackHartmann, self).initLGS()
         #Tell the LGS a bit about the WFS
         #(TODO-get rid of this and put into LGS object init)
-<<<<<<< HEAD
-
-=======
->>>>>>> bf970d97
         if self.LGS:
             self.LGS.setWFSParams(
                     self.SUBAP_OVERSIZE*self.subapFOVrad,
