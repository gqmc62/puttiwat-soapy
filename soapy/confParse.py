#Copyright Durham University and Andrew Reeves
#2014

# This file is part of soapy.

#     soapy is free software: you can redistribute it and/or modify
#     it under the terms of the GNU General Public License as published by
#     the Free Software Foundation, either version 3 of the License, or
#     (at your option) any later version.

#     soapy is distributed in the hope that it will be useful,
#     but WITHOUT ANY WARRANTY; without even the implied warranty of
#     MERCHANTABILITY or FITNESS FOR A PARTICULAR PURPOSE.  See the
#     GNU General Public License for more details.

#     You should have received a copy of the GNU General Public License
#     along with soapy.  If not, see <http://www.gnu.org/licenses/>.
"""
A module to generate configuration objects for Soapy, given a parameter file.

This module defines a number of classes, which when instantiated, create objects used to configure the entire simulation, or just submodules. All configuration objects are stored in the ``Configurator`` object which deals with loading parameters from file, checking some potential conflicts and using parameters to calculate some other parameters used in parts of the simulation.

The ``ConfigObj`` provides a base class used by other module configuration objects, and provides methods to read the parameters from the dictionary read from file, and set defaults if appropriate. Each other module in the system has its own configuration object, and for components such as wave-front sensors (WFSs), Deformable Mirrors (DMs), Laser Guide Stars (LGSs) and Science Cameras,  lists of the config objects for each component are created.


"""

import numpy
import traceback
import copy

from . import logger

# Check if can use yaml configuration style
try:
    import yaml
    YAML = True
except ImportError:
    logger.info("Can't import pyyaml. Can only use old python config style")
    YAML = False

# Attributes that can be contained in all configs
CONFIG_ATTRIBUTES = [
        'N',
            ]

class ConfigurationError(Exception):
    pass


class PY_Configurator(object):
    """
    The configuration class holding all simulation configuration information

    This class is used to load the parameter dictionary from file, instantiate each configuration object and calculate some other parameters from the parameters given.

    The configuration file given to this class must contain a python dictionary, named ``simConfiguration``. This must contain other dictionaries for each sub-module of the system, ``Sim``, ``Atmosphere``, ``Telescope``, ``WFS``, ``LGS``, ``DM``, ``Science``. For the final 4 sub-dictionaries, each entry must be formatted as a list (or numpy array) where each value corresponds to that component.

    The number of components on the module will only depend on the number set in the ``Sim`` dict. For example, if ``nGS`` is set to 2 in ``Sim``, then in the ``WFS`` dict, each parameters must have at least 2 entries, e.g. ``subaps : [10,10]``. If the parameter has more than 2 entries, then only the first 2 will be noted and any others discarded.

    Descriptions of the available parameters for each sub-module are given in that that config classes documentation

    Args:
        filename (string): The name of the configuration file

    """

    def __init__(self, filename):
        self.filename = filename

        #placeholder for WFS param objs
        self.wfss = []
        self.lgss = []
        self.scis = []
        self.dms = []

        self.sim = SimConfig()
        self.atmos = AtmosConfig()
        self.tel = TelConfig()

    def readfile(self):

        #Exec the config file, which should contain a dict ``simConfiguration``
        try:
            with open(self.filename) as file_:
                exec(file_.read(), globals())
        except:
            traceback.print_exc()
            raise ConfigurationError(
                    "Error loading config file: {}".format(self.filename))

        self.configDict = simConfiguration

    def loadSimParams(self):

        self.readfile()

        logger.debug("\nLoad Sim Params...")
        self.sim.loadParams(self.configDict["Sim"])

        logger.debug("\nLoad Atmosphere Params...")
        self.atmos.loadParams(self.configDict["Atmosphere"])

        logger.debug("\nLoad Telescope Params...")
        self.tel.loadParams(self.configDict["Telescope"])

        for wfs in range(self.sim.nGS):
            logger.debug("Load WFS {} Params...".format(wfs))
            self.wfss.append(WfsConfig(wfs))
            self.wfss[wfs].loadParams(self.configDict["WFS"])

        for lgs in range(self.sim.nGS):
            logger.debug("Load LGS {} Params".format(lgs))
            self.lgss.append(LgsConfig(lgs))
            self.lgss[lgs].loadParams(self.configDict["LGS"])

        for dm in range(self.sim.nDM):
            logger.debug("Load DM {} Params".format(dm))
            self.dms.append(DmConfig(dm))
            self.dms[dm].loadParams(self.configDict["DM"])

        for sci in range(self.sim.nSci):
            logger.debug("Load Science {} Params".format(sci))
            self.scis.append(SciConfig(sci))
            self.scis[sci].loadParams(self.configDict["Science"])


        self.calcParams()

    def calcParams(self):
        """
        Calculates some parameters from the configuration parameters.
        """

        # Run calcparams on each config object
        self.sim.calcParams()
        self.atmos.calcParams()
        self.tel.calcParams()
        for w in self.wfss:
            if w is not None:
                w.calcParams()
        for l in self.lgss:
            if l is not None:
                l.calcParams()
        for d in self.dms:
            if d is not None:
                d.calcParams()
        for s in self.scis:
            if s is not None:
                s.calcParams()

        self.sim.pxlScale = (float(self.sim.pupilSize)/
                                    self.tel.telDiam)

        # We oversize the pupil to what we'll call the "simulation size"
        simPadRatio = (self.sim.simOversize-1)/2.
        self.sim.simPad = int(round(self.sim.pupilSize*simPadRatio))
        self.sim.simSize = self.sim.pupilSize + 2*self.sim.simPad


        # Furthest out GS or SCI target defines the sub-scrn size
        gsPos = []
        for gs in range(self.sim.nGS):
            pos = self.wfss[gs].GSPosition.astype('float')

            # Need to add bit if the GS is an elongated off-axis LGS
            if (hasattr(self.lgss[gs], 'elongationDepth')
                    and self.lgss[gs].elongationDepth is not 0):
                # This calculation is done more explicitely in the WFS module
                # in the ``calcElongPos`` method
                maxLaunch = abs(numpy.array(
                        self.lgss[gs].launchPosition)).max()*self.tel.telDiam/2.
                dh = numpy.array([  -1*self.lgss[gs].elongationDepth/2.,
                                    self.lgss[gs].elongationDepth/2.])
                H = self.wfss[gs].GSHeight
                theta_n = (max(pos) - (dh*maxLaunch)/(H*(H+dh))*
                        (3600.*180/numpy.pi)).max()
                pos += theta_n
            gsPos.append(abs(numpy.array(pos)))

        for sci in range(self.sim.nSci):
            gsPos.append(self.scis[sci].position)

        if len(gsPos)!=0:
            maxGSPos = numpy.array(gsPos).max()
        else:
            maxGSPos = 0

        self.sim.scrnSize = 2*numpy.ceil(
                self.sim.pxlScale*self.atmos.scrnHeights.max()
                *abs(maxGSPos)*numpy.pi/(3600.*180)
                )+self.sim.simSize

        # Make scrnSize even
        if self.sim.scrnSize % 2 != 0:
            self.sim.scrnSize += 1

        # Check if any WFS use physical propogation.
        # If so, make oversized phase scrns
        wfsPhys = False
        for wfs in range(self.sim.nGS):
            if self.wfss[wfs].propagationMode=="Physical":
                wfsPhys = True
                break
        if wfsPhys:
            self.sim.scrnSize *= 2

        # If any wfs exposure times set to None, set to the sim loopTime
        for wfs in self.wfss:
            if not wfs.exposureTime:
                wfs.exposureTime = self.sim.loopTime

        logger.info("Pixel Scale: {0:.2f} pxls/m".format(self.sim.pxlScale))
        logger.info("subScreenSize: {:d} simulation pixels".format(int(self.sim.scrnSize)))



        #If outer scale is None, set all to 100m
        if self.atmos.L0 is None:
            self.atmos.L0 = []
            for scrn in range(self.atmos.scrnNo):
                self.atmos.L0.append(100.)

        #Check if SH WFS with 1 subap. Feild stop must be FOV
        for wfs in self.wfss:
            if wfs.nxSubaps==1 and wfs.subapFieldStop==False:
                logger.warning("Setting WFS:{} to have field stop at sub-ap FOV as it only has 1 sub-aperture".format(wfs))
                wfs.subapFieldStop = True


    def __iter__(self):
        objs = {'Sim': dict(self.sim),
                'Atmosphere': dict(self.atmos),
                'Telescope': dict(self.tel),
                'WFS': [],
                'LGS': [],
                'DM': [],
                'Science': []
                }

        for w in self.wfss:
            if w is not None:
                objs['WFS'].append(dict(w))
            else:
                objs['WFS'].append(None)

        for l in self.lgss:
            if l is not None:
                objs['LGS'].append(dict(l))
            else:
                objs['LGS'].append(None)

        for d in self.dms:
            if d is not None:
                objs['DM'].append(dict(d))
            else:
                objs['DM'].append(None)

        for s in self.scis:
            if s is not None:
                objs['Science'].append(dict(s))
            else:
                objs['Science'].append(None)

        for configName, configObj in objs.iteritems():
            yield configName, configObj

    def __len__(self):
        # Always have sim, atmos, tel, DMs, WFSs, LGSs, and Scis
        return 7

class YAML_Configurator(PY_Configurator):

    def readfile(self):

        # load config file from Yaml file
        with open(self.filename) as file_:
            self.configDict = yaml.load(file_)


    def loadSimParams(self):

        self.readfile()

        logger.debug("\nLoad Sim Params...")
        self.sim.loadParams(self.configDict)

        logger.debug("\nLoad Atmosphere Params...")
        self.atmos.loadParams(self.configDict["Atmosphere"])

        logger.debug("\nLoad Telescope Params...")
        self.tel.loadParams(self.configDict["Telescope"])

        for nWfs in range(self.sim.nGS):
            logger.debug("Load WFS {} Params...".format(nWfs))
            wfsType = self.configDict['WFS'][nWfs].keys()[0]
            wfsDict = self.configDict['WFS'][nWfs][wfsType]
            wfsDict['type'] = wfsType

            self.wfss.append(WfsConfig(None))
            self.wfss[nWfs].loadParams(wfsDict)

        for nLgs in range(self.sim.nGS):
            logger.debug("Load LGS {} Params".format(nLgs))
            try:
                lgsType = self.configDict['LGS'][nLgs].keys()[0]
                lgsDict = self.configDict['LGS'][nLgs][lgsType]
                lgsDict['type'] = lgsType

                self.lgss.append(LgsConfig(None))
                self.lgss[nLgs].loadParams(lgsDict)
            except:
                self.lgss.append(None)

        for nDm in range(self.sim.nDM):
            logger.debug("Load DM {} Params".format(nDm))
            dmType = self.configDict['DM'][nDm].keys()[0]
            dmDict = self.configDict['DM'][nDm][dmType]
            dmDict['type'] = dmType

            self.dms.append(DmConfig(None))
            self.dms[nDm].loadParams(dmDict)

        for nSci in range(self.sim.nSci):
            logger.debug("Load Science {} Params".format(nSci))
            sciType = self.configDict['Science'][nSci].keys()[0]
            sciDict = self.configDict['Science'][nSci][sciType]
            sciDict['type'] = sciType

            self.scis.append(SciConfig(None))
            self.scis[nSci].loadParams(sciDict)

        self.calcParams()

class ConfigObj(object):
    # Parameters that can be had by any configuration object

    def __init__(self, N=None):
        #This is the index of some config object, i.e. WFS 1, 2, 3..N
        self.N = N

    def warnAndExit(self, param):

        message = "{0} not set!".format(param)
        logger.warning(message)
        raise ConfigurationError(message)

    def warnAndDefault(self, param, newValue):
        message = "{0} not set, default to {1}".format(param, newValue)
        self.__setattr__(param, newValue)

        logger.debug(message)

    def initParams(self):
        for param in self.requiredParams:
            self.__setattr__(param, None)

    def loadParams(self, configDict):

        if self.N!=None:
            for param in self.requiredParams:
                try:
                    self.__setattr__(param, configDict[param][self.N])
                except KeyError:
                    self.warnAndExit(param)
                except IndexError:
                    raise ConfigurationError(
                                "Not enough values for {0}".format(param))
                except:
                    raise ConfigurationError(
                            "Failed while loading {0}. Check config file.".format(param))

            for param in self.optionalParams:
                try:
                    self.__setattr__(param[0], configDict[param[0]][self.N])
                except KeyError:
                    self.warnAndDefault(param[0], param[1])
                except IndexError:
                    raise ConfigurationError(
                                "Not enough values for {0}".format(param))
                except:
                    raise ConfigurationError(
                            "Failed while loading {0}. Check config file.".format(param))
        else:
            for param in self.requiredParams:
                try:
                    self.__setattr__(param, configDict[param])
                except KeyError:
                    self.warnAndExit(param)
                except:
                    raise ConfigurationError(
                            "Failed while loading {0}. Check config file.".format(param))

            for param in self.optionalParams:
                try:
                    self.__setattr__(param[0], configDict[param[0]])
                except KeyError:
                    self.warnAndDefault(param[0], param[1])
                except:
                    raise ConfigurationError(
                            "Failed while loading {0}. Check config file.".format(param))

        self.calcParams()

    def calcParams(self):
        """
        Dummy method to be overidden if required
        """
        pass

    def __iter__(self):
        for param in self.requiredParams:
            yield param, self.__dict__[param]
        for param in self.optionalParams:
            yield param[0], self.__dict__[param[0]]

    def __len__(self):
        return len(self.requiredParams)+len(self.optionalParams)

    def __setattr__(self, name, value):
        if name in self.allowedAttrs:
            self.__dict__[name] = value
        else:
            raise ConfigurationError("'{}' Attribute not a configuration parameter".format(name))

class SimConfig(ConfigObj):
    """
    Configuration parameters relavent for the entire simulation. These should be held in the ``Sim`` sub-dictionary of the ``simConfiguration`` dictionary in the parameter file.

    Required:
        =============   ===================
        **Parameter**   **Description**
        -------------   -------------------
        ``pupilSize``   int: Number of phase points across the simulation pupil
        ``nIters``      int: Number of iteration to run simulation
        ``loopTime``    float: Time between simulation frames (1/framerate)
        =============   ===================


    Optional:
        ==================  =================================   ===============
        **Parameter**       **Description**                         **Default**
        ------------------  ---------------------------------   ---------------
        ``nGS``             int: Number of Guide Stars and
                            WFS                                 ``0``
        ``nDM``             int: Number of deformable Mirrors   ``0``
        ``nSci``            int: Number of Science Cameras      ``0``
        ``reconstructor``   str: name of reconstructor
                            class to use. See
                            ``reconstructor`` module
                            for available reconstructors.       ``"MVM"``
        ``simName``         str: directory name to store
                            simulation data                     ``None``
        ``wfsMP``           bool: Each WFS uses its own
                            process                             ``False``
        ``verbosity``       int: debug output for the
                            simulation ranging from 0
                            (no-ouput) to 3 (all debug
                            output)                             ``2``
        ``logfile``         str: name of file to store
                            logging data,                       ``None``
        ``learnIters``      int: Number of `learn` iterations
                            for Learn & Apply reconstructor     ``0``
        ``learnAtmos``      str: if ``random``, then
                            random phase screens used for
                            `learn`                             ``random``
        ``simOversize``     float: The fraction to pad the
                            pupil size with to reduce edge
                            effects                             ``1.2``
        ``loopDelay``       int: loop delay in integer count
                            of ``loopTime``                     ``0``


        ==================  =================================   ===============

    Data Saving (all default to False):
        ======================      ===================
        **Parameter**               **Description**
        ----------------------      -------------------
        ``saveSlopes``              Save all WFS slopes. Accessed from sim with
                                    ``sim.allSlopes``
        ``saveDmCommands``          Saves all DM Commands. Accessed from sim
                                    with ``sim.allDmCommands``
        ``saveWfsFrames``           Saves all WFS pixel data. Saves to disk a
                                    after every frame to avoid using too much
                                    memory
        ``saveStrehl``              Saves the science camera Strehl Ratio.
                                    Accessed from sim with ``sim.longStrehl``
                                    and ``sim.instStrehl``
        ``saveWfe``                 Saves the science camera wave front error.
                                    Accessed from sim with ``sim.WFE``.
        ``saveSciPsf``              Saves the science PSF.
        ``saveInstPsf``             Saves the instantenous science PSF.
        ``saveInstScieField``       Saves the instantaneous electric field at focal plane.
        ``saveSciRes``              Save Science residual phase
        ======================      ===================

    """
    requiredParams = [  "pupilSize",
                        "nIters",
                        "loopTime",
                        ]

    optionalParams = [ ("nGS", 0),
                            ("nDM", 0),
                            ("nSci", 0),
                            ("gain", 0.6),
                            ("reconstructor", "MVM"),
                            ("simName", None),
                            ("saveSlopes", False),
                            ("saveDmCommands", False),
                            ("saveLgsPsf", False),
                            ("saveLearn", False),
                            ("saveStrehl", False),
                            ("saveWfsFrames", False),
                            ("saveSciPsf", False),
                            ("saveInstPsf", False),
                            ("saveInstScieField", False),
                            ("saveWfe", False),
                            ("saveSciRes", False),
                            ("wfsMP", False),
                            ("verbosity", 2),
                            ("logfile", None),
                            ("learnIters", 0),
                            ("learnAtmos", "random"),
                            ("simOversize", 1.2),
                            ("loopDelay", 0),
                        ]

    # Parameters which may be set at some point and are allowed
    calculatedParams = [    'pxlScale',
                            'simPad',
                            'simSize',
                            'scrnSize',
                            'totalWfsData',
                            'totalActs',
                            'saveHeader',
                    ]


    allowedAttrs = copy.copy(
            requiredParams + calculatedParams + CONFIG_ATTRIBUTES)
    for p in optionalParams:
        allowedAttrs.append(p[0])

class AtmosConfig(ConfigObj):
    """
    Configuration parameters characterising the atmosphere. These should be held in the ``Atmosphere`` sub-dictionary of the ``simConfiguration`` dictionary in the parameter file.

    Required:
        ==================      ===================
        **Parameter**           **Description**
        ------------------      -------------------
        ``scrnNo``              int: Number of turbulence layers
        ``scrnHeights``         list, int: Phase screen heights in metres
        ``scrnStrength``        list, float: Relative layer scrnStrength
        ``windDirs``            list, float: Wind directions in degrees.
        ``windSpeeds``          list, float: Wind velocities in m/s
        ``r0``                  float: integrated  seeing strength
                                (metres at 550nm)
        ``wholeScrnSize``       int: Size of the phase screens to store in the
                                ``atmosphere`` object
        ==================      ===================

    Optional:
        ==================  =================================   ===========
        **Parameter**       **Description**                     **Default**
        ------------------  ---------------------------------   -----------
        ``scrnNames``       list, string: filenames of phase
                            if loading from fits files. If
                            ``None`` will make new screens.     ``None``
        ``subHarmonics``    bool: Use sub-harmonic screen
                            generation algorithm for better
                            tip-tilt statistics - useful
                            for small phase screens.             ``False``
        ``L0``              list, float: Outer scale of each
                            layer. Kolmogorov turbulence if
                            ``None``.                           ``None``
        ``randomScrns``     bool: Use a random set of phase
                            phase screens for each loop
                            iteration?                          ``False``
        ``tau0``            float: Turbulence coherence time,
                            if set wind speeds are scaled.      ``None``
        ==================  =================================   ===========
    """

    requiredParams = [ "scrnNo",
                        "scrnHeights",
                        "scrnStrengths",
                        "r0",
                        "windDirs",
                        "windSpeeds",
                        "wholeScrnSize",
                        ]

    optionalParams = [ ("scrnNames",None),
                        ("subHarmonics",False),
                        ("L0", None),
                        ("randomScrns", False),
                        ("tau0", None),
                        ]

    # Parameters which may be set at some point and are allowed
    calculatedParams = [
                        'normScrnStrengths',
                        ]
    allowedAttrs = copy.copy(requiredParams + calculatedParams + CONFIG_ATTRIBUTES)
    for p in optionalParams:
        allowedAttrs.append(p[0])


    def calcParams(self):
        # Turn lists into numpy arrays
        self.scrnHeights = numpy.array(self.scrnHeights)
        self.scrnStrengths = numpy.array(self.scrnStrengths)
        self.windDirs = numpy.array(self.windDirs)
        self.windSpeeds = numpy.array(self.windSpeeds)
        if self.L0 is not None:
            self.L0 = numpy.array(self.L0)


class WfsConfig(ConfigObj):
    """
    Configuration parameters characterising Wave-front Sensors. These should be held in the ``WFS`` sub-dictionary of the ``simConfiguration`` dictionary in the parameter file. Each parameter must be in the form of a list, where each entry corresponds to a WFS. Any entries above ``sim.nGS`` will be ignored.

    Required:
        ==================      ===================
        **Parameter**           **Description**
        ------------------      -------------------
        ``GSPosition``          tuple: position of GS on-sky in arc-secs
        ``wavelength``          float: wavelength of GS light in metres
        ``nxSubaps``            int: number of SH sub-apertures
        ``pxlsPerSubap``        int: number of pixels per sub-apertures
        ``subapFOV``            float: Field of View of sub-aperture in
                                arc-secs
        ==================      ===================

    Optional:
        =================== ================================== ===========
        **Parameter**       **Description**                    **Default**
        ------------------- ---------------------------------- -----------
        ``type``            string: Which WFS object to load
                            from WFS.py?                        ``ShackHartmann``
        ``GSMag``           float: Apparent magnitude of the
                            guide star                         ``0``
        ``photonNoise``     bool: Include photon (shot) noise. ``False``
        ``eReadNoise``      float: Electrons of read noise     ``0``
        ``throughput``      float: Throughput of the entire
                            optical and electronic system
                            from guide star photons to
                            recorded WFS detector counts.
                            Includes atmospheric effects, the
                            optical train and detector gain.   ``1.``
        ``propagationMode`` string: Mode of light propogation
                            from GS. Can be "Physical" or
                            "Geometric"\**.                     ``"Geometric"``
        ``subapFieldStop``  bool: if True, add a field stop to
                            the wfs to prevent spots wandering
                            into adjacent sub-apertures. if
                            False, oversample subap FOV by a
                            factor of 2 to allow into adjacent
                            subaps.                             ``False``
        ``removeTT``        bool: if True, remove TT signal
                            from WFS slopes before
                            reconstruction.\**                  ``False``
        ``fftOversamp``     int: Multiplied by the number of
                            of phase points required for FOV
                            to increase fidelity from FFT.      ``3``
        ``GSHeight``        float: Height of GS beacon. ``0``
                            if at infinity.                     ``0``
        ``subapThreshold``  float: How full should subap be
                            to be used for wavefront sensing?   ``0.5``
        ``lgs``             bool: is WFS an LGS?                ``False``
        ``centMethod``      string: Method used for
                            Centroiding. Can be
                            ``centreOfGravity``,
                            ``brightestPxl``, or
                            ``correlation``.\**                 ``centreOfGravity``
        ``referenceImage``  array: Reference images used in
                            the correlation centroider. Full
                            image plane image, each subap has
                            a separate reference image          ``None``
        ``angleEquivNoise`` float: width of gaussian noise
                            added to slopes measurements
                            in arc-secs                         ``0``
        ``centThreshold``   float: Centroiding threshold as
                            a fraction of the max subap
                            value.\**                           ``0.1``
        ``exposureTime``    float: Exposure time of the WFS
                            camera - must be higher than
                            loopTime. If None, will be
                            set to loopTime.                    ``None``
        ``wvlBandWidth``    float: Width of wavelength
                            band sent to WFS in nm              ``100``
        ``extendedObject``  ndarray or str: The object used
                            as extended source for WFS, of
                            size 2*fftOversamp*pxlsPerSubap.
                            The FOV of the object should be
                            twice the FOV of the sub-aperture.  ``None``
        ``fftwThreads``     int: number of threads for fftw
                            to use. If ``0``, will use
                            system processor number.           ``1``
        ``fftwFlag``        str: Flag to pass to FFTW
                            when preparing plan.               ``FFTW_PATIENT``
        =================== ================================== ===========


        """

    requiredParams = [ "GSPosition",
                        "wavelength",
                        "nxSubaps",
                        "pxlsPerSubap",
                        "subapFOV",
                        ]
    optionalParams = [  ("propagationMode", "geometric"),
                        ("fftwThreads", 1),
                        ("fftwFlag", "FFTW_PATIENT"),
                        ("angleEquivNoise", 0),
                        ("subapFieldStop", False),
                        ("removeTT", "False"),
                        ("angleEquivNoise", 0),
                        ("fftOversamp", 3),
                        ("GSHeight", 0),
                        ("subapThreshold", 0.5),
                        ("lgs", False),
                        ("centThreshold", 0.3),
                        ("centMethod", "centreOfGravity"),
                        ("type", "ShackHartmann"),
                        ("exposureTime", None),
                        ("referenceImage", None),
                        ("throughput", 1.),
                        ("eReadNoise", 0),
                        ("photonNoise", False),
                        ("GSMag", 0.0),
                        ("wvlBandWidth", 100.),
                        ("extendedObject", None),
                        ]

        # Parameters which may be Set at some point and are allowed
    calculatedParams = [
                        'position',
                        'pxlsPerSubap2',
                        'dataStart',

                        ]

    allowedAttrs = copy.copy(
            requiredParams + calculatedParams + CONFIG_ATTRIBUTES)
    for p in optionalParams:
        allowedAttrs.append(p[0])

    def calcParams(self):
        # Set some parameters to correct type
        self.GSPosition = numpy.array(self.GSPosition)
        self.position = self.GSPosition # For compatability

        # Ensure wavelength is a float
        self.wavelength = float(self.wavelength)

class TelConfig(ConfigObj):
    """
        Configuration parameters characterising the Telescope. These should be held in the ``Tel`` sub-dictionary of the ``simConfiguration`` dictionary in the parameter file.

    Required:
        =============   ===================
        **Parameter**   **Description**
        -------------   -------------------
        ``telDiam``     float: Diameter of telescope pupil in metres
        =============   ===================

    Optional:
        ==================  =================================   ===========
        **Parameter**       **Description**                     **Default**
        ------------------  ---------------------------------   -----------
        ``obsDiam``         float: Diameter of central
                            obscuration                         ``0``
        ``mask``            str: Shape of pupil (only
                            accepts ``circle`` currently)       ``circle``
        ==================  =================================   ===========

    """


    requiredParams = [ "telDiam",
                            ]

    optionalParams = [ ("obsDiam", 0),
                        ("mask", "circle")
                        ]
    calculatedParams = [  ]

    allowedAttrs = copy.copy(requiredParams + calculatedParams + CONFIG_ATTRIBUTES)
    for p in optionalParams:
        allowedAttrs.append(p[0])


class LgsConfig(ConfigObj):
    """
        Configuration parameters characterising the Laser Guide Stars. These should be held in the ``LGS`` sub-dictionary of the ``simConfiguration`` dictionary in the parameter file. Each parameter must be in the form of a list, where each entry corresponds to a WFS. Any entries above ``sim.nGS`` will be ignored.


    Optional:
        ==================== =================================   ===========
        **Parameter**        **Description**                     **Default**
        -------------------- ---------------------------------   -----------
        ``uplink``           bool: Include LGS uplink effects    ``False``
        ``pupilDiam``        float: Diameter of LGS launch
                             aperture in metres.                 ``0.3``
        ``wavelength``       float: Wavelength of laser beam
                             in metres                           ``600e-9``
        ``propagationMode``  str: Mode of light propogation
                             from GS. Can be "Physical" or
                             "Geometric".                        ``"Phsyical"``
        ``height``           float: Height to use physical
                             propogation of LGS (does not
                             effect cone-effect) in metres       ``90000``
        ``elongationDepth``  float:
                             Depth of LGS elongation in metres   ``0``
        ``elongationLayers`` int:
                             Number of layers to simulate for
                             elongation.                         ``10``
        ``launchPosition``   tuple: The launch position of
                             the LGS in units of the pupil
                             radii, where ``(0,0)`` is the
                             centre launched case, and
                             ``(1,0)`` is side-launched.          ``(0,0)``
        ``fftwThreads``      int: number of threads for fftw
                             to use. If ``0``, will use
                             system processor number.             ``1``
        ``fftwFlag``         str: Flag to pass to FFTW
                             when preparing plan.                 ``FFTW_PATIENT``
        ``naProfile``        list: The relative sodium layer
                             strength for each elongation
                             layer. If None, all equal.          ``None``
        ==================== =================================   ===========

    """


<<<<<<< HEAD
    requiredParams = [ ]
=======
        self.requiredParams = [ ]

        self.optionalParams = [ ("uplink", False),
                                ("pupilDiam", 0.3),
                                ("wavelength", 600e-9),
                                ("propagationMode", "Physical"),
                                ("height", 90000),
                                ("fftwFlag", "FFTW_PATIENT"),
                                ("fftwThreads", 0),
                                ("elongationDepth", 0),
                                ("elongationLayers", 10),
                                ("launchPosition",  numpy.array([0,0])),
                                ("naProfile", None),
                                ]
>>>>>>> 66fd44e9

    optionalParams = [  ("uplink", False),
                        ("pupilDiam", 0.3),
                        ("wavelength", 600e-9),
                        ("propagationMode", "physical"),
                        ("height", 90000),
                        ("fftwFlag", "FFTW_PATIENT"),
                        ("fftwThreads", 0),
                        ("elongationDepth", 0),
                        ("elongationLayers", 10),
                        ("launchPosition",  numpy.array([0,0])),
                        ("naProfile", None),
                        ]
    calculatedParams = []

    allowedAttrs = copy.copy(
            requiredParams + calculatedParams + CONFIG_ATTRIBUTES)
    for p in optionalParams:
        allowedAttrs.append(p[0])

    def calcParams(self):
        # If lgs sodium layer profile is none, set it to 1s for each layer
        if not hasattr(self, "naProfile") or self.naProfile is None:
            self.naProfile = numpy.ones(self.elongationLayers)
        if len(self.naProfile)<self.elongationLayers:
            raise ConfigurationError("Not enough values for naProfile")

class DmConfig(ConfigObj):
    """
    Configuration parameters characterising Deformable Mirrors. These should be held in the ``DM`` sub-dictionary of the ``simConfiguration`` dictionary in the parameter file. Each parameter must be in the form of a list, where each entry corresponds to a DM. Any entries above ``sim.nDM`` will be ignored.

    Required:
        ===================     ===============================================
        **Parameter**           **Description**
        -------------------     -----------------------------------------------
        ``type``                string: Type of DM. This must the name of a
                                class in the ``DM`` module.
        ``nxActuators``         int: Number independent DM shapes. e.g., for
                                stack-array DMs this is number of actuators in
                                one dimension,
                                for Zernike DMs this is number of Zernike
                                modes.
        ``gain``                float: The loop gain for the DM.\**
        ``svdConditioning``     float: The conditioning parameter used in the
                                pseudo inverse of the interaction matrix. This
                                is performed by `numpy.linalg.pinv <http://docs.scipy.org/doc/numpy/reference/generated/numpy.linalg.pinv.html>`_.
        ===================     ===============================================

    Optional:
        ==================== =================================   ===========
        **Parameter**        **Description**                     **Default**
        -------------------- ---------------------------------   -----------
        ``closed``           bool:Is DM closed loop of WFS?\**    ``True``
        ``iMatValue``        float: Value to push actuators
                             when making iMat                    ``10``
        ``wfs``              int: which Wfs to take iMat and
                             use to correct for.                 ``0``
        ``rotation``         float: A DM rotation with respect
                             to the pupil in degrees             ``0``
        ``interpOrder``      Order of interpolation for dm,
                             including piezo actuators and
                             rotation.                           ``1``
        ``gaussWidth``       float: Width of Guass DM actuator
                             as a fraction of the
                             inter-actuator spacing.             ``0.5``
        ==================== =================================   ===========
    """


    requiredParams = [ "type",
                        ]


    optionalParams = [
                    ("nxActuators", None),
                    ("svdConditioning", 0),
                    ("gain", 0.6),
                    ("closed", True),
                    ("iMatValue", 10),
                    ("wfs", None),
                    ("rotation", 0),
                    ("interpOrder", 2),
                    ("gaussWidth", 0.5),
                    ]

    calculatedParams = [
                        ]

    allowedAttrs = copy.copy(requiredParams + calculatedParams + CONFIG_ATTRIBUTES)
    for p in optionalParams:
        allowedAttrs.append(p[0])

    def calcParams(self):
        # Some params commonly written in Scientific notation
        self.iMatValue  = float(self.iMatValue)
        self.svdConditioning = float(self.svdConditioning)

class SciConfig(ConfigObj):
    """
    Configuration parameters characterising Science Cameras. These should be held in the ``Science`` sub-dictionary of the ``simConfiguration`` dictionary in the parameter file. Each parameter must be in the form of a list, where each entry corresponds to a science camera. Any entries above ``sim.nSci`` will be ignored.

    Required:
        ==================      ============================================
        **Parameter**           **Description**
        ------------------      --------------------------------------------
        ``position``            tuple: The position of the science camera
                                in the field in arc-seconds
        ``FOV``                 float: The field of fiew of the science
                                detector in arc-seconds
        ``wavelength``          float: The wavelength of the science
                                detector light
        ``pxls``                int: Number of pixels in the science detector
        ==================      ============================================

    Optional:
        ==================== =================================   ===========
        **Parameter**        **Description**                     **Default**
        -------------------- ---------------------------------   -----------
        ``type``             string: Type of science camera
                             This must the name of a class
                             in the ``SCI`` module.              ``PSF``
        ``fftOversamp``      int: Multiplied by the number of
                             of phase points required for FOV
                             to increase fidelity from FFT.      ``2``
        ``fftwThreads``      int: number of threads for fftw
                             to use. If ``0``, will use
                             system processor number.             ``1``
        ``fftwFlag``         str: Flag to pass to FFTW
                             when preparing plan.                 ``FFTW_MEASURE``
         ``height``          float: Altitude of the object.
                             0 denotes infinity.                  ``0``
        ``propagationMode``  str: Mode of light propogation
                             from object. Can be "Physical" or
                             "Geometric".                       ``"Geometric"``
        ``instStrehlWithTT`` bool: Whether or not to include
                             tip/tilt in instantaneous Strehl
                             calculations.                       ``False``
        ==================== =================================   ===========

    """


    requiredParams = [  "position",
                        "FOV",
                        "wavelength",
                        "pxls",
                        ]
    optionalParams = [  ("type", "PSF"),
                        ("fftOversamp", 2),
                        ("fftwFlag", "FFTW_MEASURE"),
                        ("fftwThreads", 1),
                        ("instStrehlWithTT", False),
                        ]

    calculatedParams = [
                            ]

    allowedAttrs = copy.copy(requiredParams + calculatedParams + CONFIG_ATTRIBUTES)
    for p in optionalParams:
        allowedAttrs.append(p[0])

    def calcParams(self):
        # Set some parameters to correct type
        self.position = numpy.array(self.position)


def loadSoapyConfig(configfile):

    # Find configfile extension
    file_ext = configfile.split('.')[-1]

    # If YAML use yaml configurator
    if file_ext=='yml' or file_ext=='yaml':
        config = YAML_Configurator(configfile)

    # Otherwise, try and execute as python
    else:
        config = PY_Configurator(configfile)

<<<<<<< HEAD
    config.loadSimParams()
=======
        self.requiredParams = [ "position",
                                "FOV",
                                "wavelength",
                                "pxls",
                                ]
        self.optionalParams = [ ("type", "scienceCam"),
                                ("fftOversamp", 2),
                                ("fftwFlag", "FFTW_MEASURE"),
                                ("fftwThreads", 1),
                                ("height", 0),
                                ("propagationMode", "Geometric"),
                                ("instStrehlWithTT", False),
                                ]
>>>>>>> 66fd44e9

    return config

# compatability
Configurator = PY_Configurator

def test():
    C = Configurator("conf/testConfNew.py")
    C.readfile()
    C.loadSimParams()

    print("Test Passesd!")
    return 0


if __name__ == "__main__":
    test()<|MERGE_RESOLUTION|>--- conflicted
+++ resolved
@@ -837,25 +837,7 @@
 
     """
 
-
-<<<<<<< HEAD
     requiredParams = [ ]
-=======
-        self.requiredParams = [ ]
-
-        self.optionalParams = [ ("uplink", False),
-                                ("pupilDiam", 0.3),
-                                ("wavelength", 600e-9),
-                                ("propagationMode", "Physical"),
-                                ("height", 90000),
-                                ("fftwFlag", "FFTW_PATIENT"),
-                                ("fftwThreads", 0),
-                                ("elongationDepth", 0),
-                                ("elongationLayers", 10),
-                                ("launchPosition",  numpy.array([0,0])),
-                                ("naProfile", None),
-                                ]
->>>>>>> 66fd44e9
 
     optionalParams = [  ("uplink", False),
                         ("pupilDiam", 0.3),
@@ -993,6 +975,7 @@
         ``instStrehlWithTT`` bool: Whether or not to include
                              tip/tilt in instantaneous Strehl
                              calculations.                       ``False``
+
         ==================== =================================   ===========
 
     """
@@ -1008,6 +991,8 @@
                         ("fftwFlag", "FFTW_MEASURE"),
                         ("fftwThreads", 1),
                         ("instStrehlWithTT", False),
+                        ("height", 0),
+                        ("propagationMode", "Geometric")
                         ]
 
     calculatedParams = [
@@ -1035,23 +1020,7 @@
     else:
         config = PY_Configurator(configfile)
 
-<<<<<<< HEAD
     config.loadSimParams()
-=======
-        self.requiredParams = [ "position",
-                                "FOV",
-                                "wavelength",
-                                "pxls",
-                                ]
-        self.optionalParams = [ ("type", "scienceCam"),
-                                ("fftOversamp", 2),
-                                ("fftwFlag", "FFTW_MEASURE"),
-                                ("fftwThreads", 1),
-                                ("height", 0),
-                                ("propagationMode", "Geometric"),
-                                ("instStrehlWithTT", False),
-                                ]
->>>>>>> 66fd44e9
 
     return config
 
