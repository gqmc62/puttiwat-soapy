--- conflicted
+++ resolved
@@ -244,10 +244,10 @@
 class LineOfSight_Physical(LineOfSight):
 
         def __init__(
-                self, direction="down", inPxlScale=None, 
+                self, direction="down", inPxlScale=None,
                 outPxlScale=None):
             super(LineOfSight_Physical, self).__init__()
-            
+
             if direction=="down":
                 self.makePhase = self.makePhaseDown
             elif direction=="up":
@@ -277,25 +277,20 @@
                 radius = radii[-1]
             else:
                 radius = None
-            
+
             phase = self.getMetaPupilPhase(
                             self.scrns[scrnNo], ht, radius=radius,
                             pos=pos)
             self.EField[:] = numpy.exp(1j*phase)
 
-            # Loop through remaining scrns - update ht according 
+            # Loop through remaining scrns - update ht according
             for i in range(scrnNo-1)[::-1]:
                 # Get propagation distance for this layer
                 z = self.atmosConfig.scrnHeights[i+1] - self.atmosConfig.scrnHeights[i]
                 # Do ASP for last layer to next
                 self.EField[:] = angularSpectrum(
-<<<<<<< HEAD
-                            self.EField, self.losConfig.wavelength,
-                            delta, delta, z )
-=======
                             self.EField, self.wfsConfig.wavelength,
                             self.inPxlScale, self.inPxlScale, z)
->>>>>>> 17b10236
 
                 # Get phase for this layer
                 if radii:
@@ -312,16 +307,12 @@
             #If not already at ground, propagate the rest of the way.
             if self.atmosConfig.scrnHeights[0]!=0:
                 self.EField[:] = angularSpectrum(
-<<<<<<< HEAD
-                        self.EField, self.losConfig.wavelength,
-                        delta, delta, ht
-=======
                         self.EField, self.wfsConfig.wavelength,
-                        self.inPxlScale, self.outPxlScale, 
+                        self.inPxlScale, self.outPxlScale,
                         self.atmosConfig.scrnHeights[0]
                         )
 
-            return self.EField 
+            return self.EField
 
         def makePhaseUp(self, altitude, radii=None, pos=None, mask=None):
             '''
@@ -352,10 +343,10 @@
             self.EField[:] = numpy.exp(1j*phase)
 
             ht = 0 # Counter to keep track of how high we are
-            #Loop through remaining scrns - update ht according    
+            #Loop through remaining scrns - update ht according
             for i in range(1, scrnNo):
                 # Get propagation distance for this layer
-                z = (self.atmosConfig.scrnHeights[i] 
+                z = (self.atmosConfig.scrnHeights[i]
                         - self.atmosConfig.scrnHeights[i-1])
 
                 # Do ASP for last layer to next
@@ -369,7 +360,7 @@
                     radius = radii[i]
                 else:
                     radii = None
-               
+
                 phase = self.getMetaPupilPhase(
                                 self.scrns[i], self.atmosConfig.scrnHeights[i],
                                 radius=radius, pos=pos)
@@ -382,6 +373,5 @@
                 self.EField[:] = angularSpectrum(
                         self.EField, self.wfsConfig.wavelength,
                         delta, delta, altitude-self.atmosConfig.scrnHeights[-1]
->>>>>>> 17b10236
                         )
         return self.EField